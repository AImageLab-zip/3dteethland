--- conflicted
+++ resolved
@@ -1,10 +1,5 @@
-<<<<<<< HEAD
 work_dir: '/work/grana_maxillo/BiteClassify/'
 version: mixedseg_validate
-=======
-work_dir: '/home/mkaailab/Documents/logs/tooth_segmentation'
-version: test
->>>>>>> bcd0e2de
 seed: 0
 
 model:
@@ -47,16 +42,8 @@
     stratified_downsample_ratio: 0.26
     crpe_bins: 80
     transformer_lr_ratio: 0.1
-<<<<<<< HEAD
     checkpoint_path: '/work/grana_maxillo/BiteClassify/instseg_full.ckpt'
     # checkpoint_path: '/home/mkaailab/Documents/logs/tooth_segmentation/mixedseg_checked/checkpoints/weights-epoch=132-v1.ckpt'
-=======
-    checkpoint_path: '/home/mkaailab/Documents/IOS/partials/checkpoints/china_instseg_partialnoalign_4.ckpt'
-    # checkpoint_path: 'checkpoints/3dteethseg_instseg_all.ckpt'
-    checkpoint_path: '/home/mkaailab/Documents/IOS/3dteethland/code/checkpoints/maud_lu_instseg.ckpt'
-    checkpoint_path: '/mnt/diag/IOS/Maud Wijbrandts/checkpoints/maud_lu_c_panoptic_2/checkpoints/weights-epoch=199.ckpt'
-    checkpoint_path: '/home/mkaailab/Documents/logs/tooth_segmentation/zainab2_instseg/checkpoints/weights-epoch=199.ckpt'
->>>>>>> bcd0e2de
     lr: 0.0006
     weight_decay: 0.0001
     epochs: 200  # overfitting after 600
@@ -77,11 +64,7 @@
     stratified_downsample_ratio: 0.26
     crpe_bins: 80
     transformer_lr_ratio: 0.1
-<<<<<<< HEAD
     checkpoint_path: '/work/grana_maxillo/BiteClassify/landmarks_full.ckpt'
-=======
-    checkpoint_path: '/mnt/diag/IOS/mixed_ios/checkpoints/mixedseg_fold0.ckpt'
->>>>>>> bcd0e2de
     lr: 0.0006
     weight_decay: 0.0001
     epochs: 200
@@ -103,13 +86,8 @@
     stratified_downsample_ratio: 0.26
     crpe_bins: 80
     transformer_lr_ratio: 0.1
-<<<<<<< HEAD
     # checkpoint_path: 'checkpoints/landmarks.ckpt'
     checkpoint_path: '/work/grana_maxillo/BiteClassify/landmarks_full.ckpt'
-=======
-    checkpoint_path: 'checkpoints/landmarks_full.ckpt'
-    checkpoint_path: 'checkpoints/landmarks_ablation.ckpt'
->>>>>>> bcd0e2de
     lr: 0.0006
     weight_decay: 0.0001
     epochs: 500
@@ -177,16 +155,9 @@
 
 out_dir: '/home/mkaailab/Documents/IOS/Zainab Bousshimad/data/clean'
 datamodule:
-<<<<<<< HEAD
   root: '/work/grana_maxillo/BiteClassify/reduced_std_dataset'
   landmarks_root: '/work/grana_maxillo/BiteClassify/landmarks_full.ckpt'
   checkpoint_path: '/work/grana_maxillo/BiteClassify/instseg_full.ckpt'
-=======
-  root: '/home/mkaailab/Documents/IOS/Zainab Bousshimad/data/root_first50_review_fdis'
-  root: '/home/mkaailab/Documents/IOS/Zainab Bousshimad/data/clean scans'
-  # root: '/home/mkaailab/Documents/IOS/Zainab Bousshimad/data/single_teeth'
-  landmarks_root: '/home/mkaailab/Documents/IOS/3dteethland/data/3DTeethLand_landmarks_train'
->>>>>>> bcd0e2de
   regex_filter: ''
   extensions: ['ply', 'stl', 'obj']
   # fold: 0
